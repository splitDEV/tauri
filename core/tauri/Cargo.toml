[package]
authors = [ "Tauri Programme within The Commons Conservancy" ]
categories = [ "gui", "web-programming" ]
description = "Make tiny, secure apps for all desktop platforms with Tauri"
edition = "2021"
<<<<<<< HEAD
rust-version = "1.64"
=======
rust-version = "1.60"
>>>>>>> 81b9c505
exclude = [ "/test", "/.scripts", "CHANGELOG.md", "/target" ]
homepage = "https://tauri.app"
license = "Apache-2.0 OR MIT"
name = "tauri"
readme = "README.md"
repository = "https://github.com/tauri-apps/tauri"
version = "2.0.0-alpha.4"
links = "Tauri"

[package.metadata.docs.rs]
no-default-features = true
features = [
  "wry",
  "custom-protocol",
  "api-all",
  "windows7-compat",
  "cli",
  "updater",
  "fs-extract-api",
  "system-tray",
  "devtools",
  "http-multipart",
  "icon-png",
  "dox"
]
rustdoc-args = [ "--cfg", "doc_cfg" ]
default-target = "x86_64-unknown-linux-gnu"
targets = [
  "x86_64-pc-windows-msvc",
  "x86_64-unknown-linux-gnu",
  "x86_64-apple-darwin"
]

[dependencies]
serde_json = { version = "1.0", features = [ "raw_value" ] }
serde = { version = "1.0", features = [ "derive" ] }
tokio = { version = "1", features = [ "rt", "rt-multi-thread", "sync", "fs", "io-util" ] }
futures-util = "0.3"
uuid = { version = "1", features = [ "v4" ] }
url = { version = "2.3" }
anyhow = "1.0"
thiserror = "1.0"
once_cell = "1"
tauri-runtime = { version = "0.13.0-alpha.2", path = "../tauri-runtime" }
tauri-macros = { version = "2.0.0-alpha.2", path = "../tauri-macros" }
tauri-utils = { version = "2.0.0-alpha.2", features = [ "resources" ], path = "../tauri-utils" }
tauri-runtime-wry = { version = "0.13.0-alpha.2", path = "../tauri-runtime-wry", optional = true }
rand = "0.8"
semver = { version = "1.0", features = [ "serde" ] }
serde_repr = "0.1"
state = "0.5"
tar = "0.4.38"
tempfile = "3"
zip = { version = "0.6", default-features = false, optional = true }
ignore = "0.4"
flate2 = "1.0"
http = "0.2"
dirs-next = "2.0"
percent-encoding = "2.2"
base64 = { version = "0.21", optional = true }
clap = { version = "3", optional = true }
reqwest = { version = "0.11", default-features = false, features = [ "json", "stream" ] }
bytes = { version = "1", features = [ "serde" ] }
open = { version = "3.0", optional = true }
shared_child = { version = "1.0", optional = true }
os_pipe = { version = "1.0", optional = true }
raw-window-handle = "0.5"
minisign-verify = { version = "0.2", optional = true }
<<<<<<< HEAD
time = { version = "0.3", features = [ "parsing", "formatting" ], optional = true }
os_info = { version = "3.5", optional = true }
=======
time = { version = "=0.3.15", features = [ "parsing", "formatting" ], optional = true }
os_info = { version = "3", optional = true }
>>>>>>> 81b9c505
regex = { version = "1.6.0", optional = true }
glob = "0.3"
data-url = { version = "0.2", optional = true }
serialize-to-javascript = "=0.1.1"
infer = { version = "0.9", optional = true }
png = { version = "0.17", optional = true }
ico = { version = "0.2.0", optional = true }
encoding_rs = "0.8.31"

[target."cfg(any(target_os = \"macos\", windows, target_os = \"linux\", target_os = \"dragonfly\", target_os = \"freebsd\", target_os = \"openbsd\", target_os = \"netbsd\"))".dependencies]
<<<<<<< HEAD
rfd = { version = "0.11", optional = true, features = [ "gtk3", "common-controls-v6" ] }
notify-rust = { version = "4.5", default-features = false, features = [ "d" ], optional = true }
=======
rfd = { version = "0.10", optional = true, features=["gtk3", "common-controls-v6"] }
notify-rust = { version = "4.5", optional = true }
>>>>>>> 81b9c505

[target."cfg(any(target_os = \"linux\", target_os = \"dragonfly\", target_os = \"freebsd\", target_os = \"openbsd\", target_os = \"netbsd\"))".dependencies]
gtk = { version = "0.16", features = [ "v3_24" ] }
glib = "0.16"
webkit2gtk = { version = "0.19.1", features = [ "v2_38" ] }

[target."cfg(target_os = \"macos\")".dependencies]
embed_plist = "1.2"
cocoa = "0.24"
objc = "0.2"

[target."cfg(windows)".dependencies]
webview2-com = "0.22"
win7-notifications = { version = "0.3.1", optional = true }

  [target."cfg(windows)".dependencies.windows]
  version = "0.44"
  features = [ "Win32_Foundation" ]

[target."cfg(any(target_os = \"android\", target_os = \"ios\"))".dependencies]
log = "0.4"
heck = "0.4"

[target."cfg(target_os = \"android\")".dependencies]
jni = "0.20"

[target."cfg(target_os = \"ios\")".dependencies]
libc = "0.2"
objc = "0.2"
cocoa = "0.24"
swift-rs = "1.0.3"

[build-dependencies]
heck = "0.4"
once_cell = "1"
tauri-build = { path = "../tauri-build/", version = "2.0.0-alpha.1" }

[dev-dependencies]
mockito = "0.31"
proptest = "1.0.0"
quickcheck = "1.0.3"
quickcheck_macros = "1.0.0"
serde = { version = "1.0", features = [ "derive" ] }
serde_json = "1.0"
tauri = { path = ".", default-features = false, features = [ "wry" ] }
tokio-test = "0.4.2"
tokio = { version = "1", features = [ "full" ] }
cargo_toml = "0.11"

[features]
default = [ "wry", "compression", "objc-exception" ]
compression = [ "tauri-macros/compression", "tauri-utils/compression" ]
wry = [ "tauri-runtime-wry" ]
objc-exception = [ "tauri-runtime-wry/objc-exception" ]
linux-protocol-headers = [ "tauri-runtime-wry/linux-headers", "webkit2gtk/v2_36" ]
isolation = [ "tauri-utils/isolation", "tauri-macros/isolation" ]
custom-protocol = [ "tauri-macros/custom-protocol" ]
updater = [
  "minisign-verify",
  "time",
  "base64",
  "http-api",
  "dialog-ask",
  "fs-extract-api"
]
http-api = [ ]
http-multipart = [ "reqwest/multipart" ]
shell-open-api = [ "open", "regex", "tauri-macros/shell-scope" ]
fs-extract-api = [ "zip" ]
native-tls = [ "reqwest/native-tls" ]
native-tls-vendored = [ "reqwest/native-tls-vendored" ]
rustls-tls = [ "reqwest/rustls-tls" ]
process-command-api = [ "shared_child", "os_pipe" ]
global-shortcut = [
  "tauri-runtime/global-shortcut",
  "tauri-runtime-wry/global-shortcut"
]
clipboard = [ "tauri-runtime/clipboard", "tauri-runtime-wry/clipboard" ]
dialog = [ "rfd" ]
notification = [ "notify-rust" ]
cli = [ "clap" ]
system-tray = [ "tauri-runtime/system-tray", "tauri-runtime-wry/system-tray" ]
devtools = [ "tauri-runtime/devtools", "tauri-runtime-wry/devtools" ]
dox = [ "tauri-runtime-wry/dox" ]
macos-private-api = [
  "tauri-runtime/macos-private-api",
  "tauri-runtime-wry/macos-private-api"
]
windows7-compat = [ "win7-notifications" ]
window-data-url = [ "data-url" ]
api-all = [
  "clipboard-all",
  "dialog-all",
  "fs-all",
  "global-shortcut-all",
  "http-all",
  "notification-all",
  "os-all",
  "path-all",
  "process-all",
  "protocol-all",
  "shell-all",
  "window-all",
  "app-all"
]
clipboard-all = [ "clipboard-write-text", "clipboard-read-text" ]
clipboard-read-text = [ "clipboard" ]
clipboard-write-text = [ "clipboard" ]
dialog-all = [ "dialog-open", "dialog-save", "dialog-message", "dialog-ask" ]
dialog-ask = [ "dialog" ]
dialog-confirm = [ "dialog" ]
dialog-message = [ "dialog" ]
dialog-open = [ "dialog" ]
dialog-save = [ "dialog" ]
fs-all = [
  "fs-copy-file",
  "fs-create-dir",
  "fs-exists",
  "fs-read-file",
  "fs-read-dir",
  "fs-remove-dir",
  "fs-remove-file",
  "fs-rename-file",
  "fs-write-file"
]
fs-copy-file = [ ]
fs-create-dir = [ ]
fs-exists = [ ]
fs-read-file = [ ]
fs-read-dir = [ ]
fs-remove-dir = [ ]
fs-remove-file = [ ]
fs-rename-file = [ ]
fs-write-file = [ ]
global-shortcut-all = [ "global-shortcut" ]
http-all = [ "http-request" ]
http-request = [ "http-api" ]
notification-all = [ "notification", "dialog-ask" ]
os-all = [ "os_info" ]
path-all = [ ]
process-all = [ "process-relaunch", "process-exit" ]
process-exit = [ ]
process-relaunch = [ ]
process-relaunch-dangerous-allow-symlink-macos = [ "tauri-utils/process-relaunch-dangerous-allow-symlink-macos" ]
protocol-all = [ "protocol-asset" ]
protocol-asset = [ ]
shell-all = [ "shell-execute", "shell-sidecar", "shell-open" ]
shell-execute = [ "process-command-api", "regex", "tauri-macros/shell-scope" ]
shell-sidecar = [ "process-command-api", "regex", "tauri-macros/shell-scope" ]
shell-open = [ "shell-open-api" ]
window-all = [
  "window-create",
  "window-center",
  "window-request-user-attention",
  "window-set-resizable",
  "window-set-title",
  "window-maximize",
  "window-unmaximize",
  "window-minimize",
  "window-unminimize",
  "window-show",
  "window-hide",
  "window-close",
  "window-set-decorations",
  "window-set-shadow",
  "window-set-always-on-top",
  "window-set-content-protected",
  "window-set-size",
  "window-set-min-size",
  "window-set-max-size",
  "window-set-position",
  "window-set-fullscreen",
  "window-set-focus",
  "window-set-icon",
  "window-set-skip-taskbar",
  "window-set-cursor-grab",
  "window-set-cursor-visible",
  "window-set-cursor-icon",
  "window-set-cursor-position",
  "window-set-ignore-cursor-events",
  "window-start-dragging",
  "window-print"
]
window-create = [ ]
window-center = [ ]
window-request-user-attention = [ ]
window-set-resizable = [ ]
window-set-title = [ ]
window-maximize = [ ]
window-unmaximize = [ ]
window-minimize = [ ]
window-unminimize = [ ]
window-show = [ ]
window-hide = [ ]
window-close = [ ]
window-set-decorations = [ ]
window-set-shadow = [ ]
window-set-always-on-top = [ ]
window-set-content-protected = [ ]
window-set-size = [ ]
window-set-min-size = [ ]
window-set-max-size = [ ]
window-set-position = [ ]
window-set-fullscreen = [ ]
window-set-focus = [ ]
window-set-icon = [ ]
window-set-skip-taskbar = [ ]
window-set-cursor-grab = [ ]
window-set-cursor-visible = [ ]
window-set-cursor-icon = [ ]
window-set-cursor-position = [ ]
window-set-ignore-cursor-events = [ ]
window-start-dragging = [ ]
window-print = [ ]
app-all = [ "app-show", "app-hide" ]
app-show = [ ]
app-hide = [ ]
config-json5 = [ "tauri-macros/config-json5" ]
config-toml = [ "tauri-macros/config-toml" ]
icon-ico = [ "infer", "ico" ]
icon-png = [ "infer", "png" ]

[[example]]
name = "commands"
path = "../../examples/commands/main.rs"

[[example]]
name = "helloworld"
path = "../../examples/helloworld/main.rs"

[[example]]
name = "multiwindow"
path = "../../examples/multiwindow/main.rs"
required-features = [ "window-create" ]

[[example]]
name = "parent-window"
path = "../../examples/parent-window/main.rs"

[[example]]
name = "navigation"
path = "../../examples/navigation/main.rs"
required-features = [ "window-create" ]

[[example]]
name = "splashscreen"
path = "../../examples/splashscreen/main.rs"

[[example]]
name = "state"
path = "../../examples/state/main.rs"

[[example]]
name = "streaming"
path = "../../examples/streaming/main.rs"

[[example]]
name = "isolation"
path = "../../examples/isolation/main.rs"
required-features = [ "isolation" ]<|MERGE_RESOLUTION|>--- conflicted
+++ resolved
@@ -3,11 +3,7 @@
 categories = [ "gui", "web-programming" ]
 description = "Make tiny, secure apps for all desktop platforms with Tauri"
 edition = "2021"
-<<<<<<< HEAD
 rust-version = "1.64"
-=======
-rust-version = "1.60"
->>>>>>> 81b9c505
 exclude = [ "/test", "/.scripts", "CHANGELOG.md", "/target" ]
 homepage = "https://tauri.app"
 license = "Apache-2.0 OR MIT"
@@ -76,13 +72,8 @@
 os_pipe = { version = "1.0", optional = true }
 raw-window-handle = "0.5"
 minisign-verify = { version = "0.2", optional = true }
-<<<<<<< HEAD
 time = { version = "0.3", features = [ "parsing", "formatting" ], optional = true }
-os_info = { version = "3.5", optional = true }
-=======
-time = { version = "=0.3.15", features = [ "parsing", "formatting" ], optional = true }
 os_info = { version = "3", optional = true }
->>>>>>> 81b9c505
 regex = { version = "1.6.0", optional = true }
 glob = "0.3"
 data-url = { version = "0.2", optional = true }
@@ -93,13 +84,8 @@
 encoding_rs = "0.8.31"
 
 [target."cfg(any(target_os = \"macos\", windows, target_os = \"linux\", target_os = \"dragonfly\", target_os = \"freebsd\", target_os = \"openbsd\", target_os = \"netbsd\"))".dependencies]
-<<<<<<< HEAD
 rfd = { version = "0.11", optional = true, features = [ "gtk3", "common-controls-v6" ] }
-notify-rust = { version = "4.5", default-features = false, features = [ "d" ], optional = true }
-=======
-rfd = { version = "0.10", optional = true, features=["gtk3", "common-controls-v6"] }
 notify-rust = { version = "4.5", optional = true }
->>>>>>> 81b9c505
 
 [target."cfg(any(target_os = \"linux\", target_os = \"dragonfly\", target_os = \"freebsd\", target_os = \"openbsd\", target_os = \"netbsd\"))".dependencies]
 gtk = { version = "0.16", features = [ "v3_24" ] }
